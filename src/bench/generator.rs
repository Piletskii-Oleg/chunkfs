use super::Dataset;
use rand::distributions::Distribution;
use std::fs::File;
use std::io;
use std::io::{BufWriter, Write};
use std::process::{Command, Stdio};

/// Trait for structures that generate datasets.
pub trait DatasetGenerator {
    /// Parameters necessary for generating the dataset.
    type Parameters;

    /// Generates the dataset using given parameters.
    fn generate(&self, parameters: Self::Parameters) -> io::Result<Dataset>;
}

pub struct Fio;

pub struct FioParameters {
    name: String,
    size: usize,
    dedup_percentage: u8,
}

impl DatasetGenerator for Fio {
    type Parameters = FioParameters;

    fn generate(&self, params: Self::Parameters) -> io::Result<Dataset> {
        fio(&params.name, params.size, params.dedup_percentage)
    }
}

/// Generates a file using fio
///
/// # Parameters
/// * size - size of the file, in **KB**
/// * dedup_percentage - percentage of identical buffers when writing, from 0 to 100
pub fn fio(name: &str, size: usize, dedup_percentage: u8) -> io::Result<Dataset> {
    if dedup_percentage > 100 {
        let msg = "dedup_percentage must be between 0 and 100";
        return Err(io::Error::new(io::ErrorKind::InvalidData, msg));
    }

    let size_arg = format!("--size={size}K");
    let dedup_ratio_arg = format!("--dedupe_percentage={dedup_percentage}");

    let dir = std::env::temp_dir();
    let name_arg = format!("--name={name}");
    let dir_arg = format!("--directory={}", dir.display());

    let mut output = Command::new("fio")
        .arg("--bs=1M")
        .arg("--rw=write")
        .arg(size_arg)
        .arg(dedup_ratio_arg)
        .arg(name_arg)
        .arg(dir_arg)
        .stdout(Stdio::null())
        .spawn()?;
    output.wait()?;

    let file_name = format!("{name}.0.0");
    let path = dir.join(file_name);

    Dataset::new(path.to_str().unwrap(), name)
}

<<<<<<< HEAD
// pub fn entropy<B, H, Hash, K, T>(fs: FileSystem<B, H, Hash, K, T>) -> io::Result<Dataset>
// where
//     B: Database<Hash, DataContainer<K>>,
//     H: Hasher<Hash=Hash>,
//     Hash: ChunkHash,
//     T: Database<K, Vec<u8>>,
// {}
=======
/// Generates a dataset using a given distribution.
///
/// # Parameters
/// * name -- name of the dataset
/// * size -- size of the dataset
/// * distribution -- some distribution that implements rand::Distribution
pub fn random(name: &str, size: usize, distribution: impl Distribution<u8>) -> io::Result<Dataset> {
    let dir = std::env::temp_dir();
    let path = dir.join(name);

    let file = File::create(&path)?;
    let mut writer = BufWriter::new(file);

    let mut rng = rand::thread_rng();
    let mut written = 0;
    const MB: usize = 1024 * 1024 * 1024;

    while written < size {
        let to_write = std::cmp::min(MB, size - written);
        let buffer = (&distribution)
            .sample_iter(&mut rng)
            .take(to_write)
            .collect::<Vec<_>>();
        writer.write_all(&buffer)?;
        written += to_write;
    }

    Dataset::new(path.to_str().unwrap(), name)
}
>>>>>>> a82193c4
<|MERGE_RESOLUTION|>--- conflicted
+++ resolved
@@ -65,15 +65,6 @@
     Dataset::new(path.to_str().unwrap(), name)
 }
 
-<<<<<<< HEAD
-// pub fn entropy<B, H, Hash, K, T>(fs: FileSystem<B, H, Hash, K, T>) -> io::Result<Dataset>
-// where
-//     B: Database<Hash, DataContainer<K>>,
-//     H: Hasher<Hash=Hash>,
-//     Hash: ChunkHash,
-//     T: Database<K, Vec<u8>>,
-// {}
-=======
 /// Generates a dataset using a given distribution.
 ///
 /// # Parameters
@@ -102,5 +93,4 @@
     }
 
     Dataset::new(path.to_str().unwrap(), name)
-}
->>>>>>> a82193c4
+}